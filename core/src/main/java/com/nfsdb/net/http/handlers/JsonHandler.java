--- conflicted
+++ resolved
@@ -1,23 +1,23 @@
-/*
- *  _  _ ___ ___     _ _
+/*******************************************************************************
+ * _  _ ___ ___     _ _
  * | \| | __/ __| __| | |__
  * | .` | _|\__ \/ _` | '_ \
  * |_|\_|_| |___/\__,_|_.__/
- *
+ * <p/>
  * Copyright (c) 2014-2016. The NFSdb project and its contributors.
- *
+ * <p/>
  * Licensed under the Apache License, Version 2.0 (the "License");
  * you may not use this file except in compliance with the License.
  * You may obtain a copy of the License at
- *
+ * <p/>
  * http://www.apache.org/licenses/LICENSE-2.0
- *
+ * <p/>
  * Unless required by applicable law or agreed to in writing, software
  * distributed under the License is distributed on an "AS IS" BASIS,
  * WITHOUT WARRANTIES OR CONDITIONS OF ANY KIND, either express or implied.
  * See the License for the specific language governing permissions and
  * limitations under the License.
- */
+ ******************************************************************************/
 
 package com.nfsdb.net.http.handlers;
 
@@ -142,15 +142,9 @@
     @Override
     public void resume(IOContext context) throws IOException {
         // Reused for UTF-8 encoding. Thread local
-<<<<<<< HEAD
-        final byte[] encoded = (byte[]) threadLocalByteBuffer.get();
-        final char[] encodingChar = (char[]) threadLocalCharBuffer.get();
-        final ChunkedResponse r = context.chunkedResponse();
-=======
         final byte[] encoded = context.encoded;
         final char[] encodingChar = context.encodingChar;
         ChunkedResponse r = context.chunkedResponse();
->>>>>>> d314122a
 
         try {
             Iterator<? extends Record> records = context.records;
@@ -200,14 +194,6 @@
                     context.current = null;
                 }
             }
-<<<<<<< HEAD
-            r.bookmark();
-            // Finita.
-            r.put(']');
-            if (context.count > context.stop) {
-                r.put(",\"moreExist\":true");
-            }
-=======
             if (context.count >= 0) {
                 // Finita.
                 r.bookmark();
@@ -216,7 +202,6 @@
                 if (context.count > context.stop) {
                     r.put(",\"moreExist\":true");
                 }
->>>>>>> d314122a
 
                 if (context.includeCount) {
                     r.put(",\"totalCount\":");
@@ -226,13 +211,8 @@
                 context.count = -1;
                 r.sendChunk();
             }
-<<<<<<< HEAD
-            r.put('}');
-            context.current = null;
-            r.sendChunk();
-=======
->>>>>>> d314122a
             r.done();
+
         } catch (ResponseContentBufferTooSmallException ex) {
             if (!r.resetToBookmark()) {
                 // Nowhere to reset!
